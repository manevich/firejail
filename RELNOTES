--- conflicted
+++ resolved
@@ -26,13 +26,9 @@
   * added sandbox name support in firemon
   * new profiles: basilisk, Tor Browser language packs, PlayOnLinux, sylpheed,
   * new profiles: discord-canary, pycharm-community, pycharm-professional,
-<<<<<<< HEAD
-  * new profiles: pdfchain, tilp, vivaldi-snapshot, bitcoin-qt, kaffeine, VS Code,
-  * new profiles: falkon, gnome-builder, asunder, akonadi_control
-=======
   * new profiles: pdfchain, tilp, vivaldi-snapshot, bitcoin-qt, kaffeine,
   * new profiles: falkon, gnome-builder, asunder, VS Code, gnome-recipes
->>>>>>> 155c5c54
+  * new profiles: akonadi_control
  -- netblue30 <netblue30@yahoo.com>  Thu, 1 Mar 2018 08:00:00 -0500
 
 firejail (0.9.52) baseline; urgency=low
